--- conflicted
+++ resolved
@@ -33,8 +33,6 @@
 #' developed by Khosravipour et al. (2014), which is based on the computation of a set of classical
 #' trigulations at different heights (see reference).
 #'
-<<<<<<< HEAD
-<<<<<<< HEAD
 #' @section Use with a \code{Catalog}:
 #' When the parameter \code{x} is a catalog the function will process the entiere dataset
 #' in a continuous way using a multicore process. Parallel computing is set by defaut to
@@ -42,15 +40,7 @@
 #' the global options using the function \link{catalog_options}.
 #'
 #' @param x A LAS object
-#' @param res numeric. resolution
-=======
-#' @param .las A LAS object.
 #' @param res numeric. Resolution of the canopy height model.
->>>>>>> devel
-=======
-#' @param .las A LAS object.
-#' @param res numeric. Resolution of the canopy height model.
->>>>>>> 8db42f71
 #' @param thresholds numeric. Set of height threholds. If \code{thresholds = 0} the algorithm
 #' is a strict rasterizaton of the triangulation of the first returns. However, if an array is passed to
 #' the function it becomes the Khosravipour et al. pit-free algorithm.
@@ -63,18 +53,10 @@
 #' @param subcircle numeric. Radius of the circles. To obtain fewer pits the algorithm
 #' can replace each return with a circle composed of 8 points before computing the triangulation
 #' (see also \link{grid_canopy}).
-<<<<<<< HEAD
-<<<<<<< HEAD
 #' @param filter character. Streaming filter while reading the files (see \link{readLAS}).
 #' If the input is a \code{Catalog} the function \link{readLAS} is called internally. The
 #' user cannot manipulate the lidar data himself but can use streaming filters instead.
-#' @return It returns a \code{data.table} with the class \code{lasmetrics}, which enables easier plotting and
-=======
 #' @return Returns a \code{data.table} with the class \code{lasmetrics}, which enables easier plotting and
->>>>>>> devel
-=======
-#' @return Returns a \code{data.table} with the class \code{lasmetrics}, which enables easier plotting and
->>>>>>> 8db42f71
 #' RasterLayer casting.
 #' @export
 #' @examples
@@ -108,18 +90,8 @@
   if (!"ReturnNumber" %in% names(x@data))
      stop("No column 'ReturnNumber' found. This fields is needed to extract first returns", call. = FALSE)
 
-<<<<<<< HEAD
-<<<<<<< HEAD
   if (fast_countequal(x@data$ReturnNumber, 1) == 0)
-    stop("No first returns found. Aborded.", call. = FALSE)
-=======
-  if (fast_countequal(.las@data$ReturnNumber, 1) == 0)
     stop("No first returns found. Aborted.", call. = FALSE)
->>>>>>> devel
-=======
-  if (fast_countequal(.las@data$ReturnNumber, 1) == 0)
-    stop("No first returns found. Aborted.", call. = FALSE)
->>>>>>> 8db42f71
 
   if (length(thresholds) == 1 & thresholds[1] == 0)
     cat("[Delaunay triangulation of first returns]\n")
@@ -136,16 +108,9 @@
   z = rep(NA, (dim(grid)[1]))
 
   # Get only first returns and coordinates (nothing else needed)
-<<<<<<< HEAD
-
   verbose("Selecting first returns...")
   cloud = x@data[ReturnNumber == 1, .(X,Y,Z)]
 
-=======
-  verbose("Selecting first returns...")
-  cloud = .las@data[ReturnNumber == 1, .(X,Y,Z)]
-
->>>>>>> 8db42f71
   # subcircle the data
   if (subcircle > 0)
   {
