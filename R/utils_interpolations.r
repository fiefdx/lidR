# ===============================================================================
#
# PROGRAMMERS:
#
# jean-romain.roussel.1@ulaval.ca  -  https://github.com/Jean-Romain/lidR
#
# COPYRIGHT:
#
# Copyright 2016 Jean-Romain Roussel
#
# This file is part of lidR R package.
#
# lidR is free software: you can redistribute it and/or modify
# it under the terms of the GNU General Public License as published by
# the Free Software Foundation, either version 3 of the License, or
# (at your option) any later version.
#
# This program is distributed in the hope that it will be useful,
# but WITHOUT ANY WARRANTY; without even the implied warranty of
# MERCHANTABILITY or FITNESS FOR A PARTICULAR PURPOSE.  See the
# GNU General Public License for more details.
#
# You should have received a copy of the GNU General Public License
# along with this program.  If not, see <http://www.gnu.org/licenses/>
#
# ===============================================================================

interpolate = function(points, coord, method, k, model)
{
  . <- X <- Y <- Z <- NULL

  if (dim(coord)[1] == 0)
    return(numeric(0))

  # test integrity of the data
  dup_xyz  = duplicated(points, by = c("X", "Y", "Z"))
  dup_xy   = duplicated(points, by = c("X", "Y"))
  ndup_xyz = sum(dup_xyz)
  ndup_xy  = sum(dup_xy & !dup_xyz)

  if (ndup_xyz > 0)
    warning(paste("There were",  ndup_xyz, "ground points with duplicated X Y Z coordinates. They were removed."), call. = FALSE)

  if (ndup_xy > 0)
    warning(paste("There were", ndup_xy, "duplicated ground points. Some X Y coordinates were repeated but with different Z coordinates. min Z were retained."), call. = FALSE)

  if (ndup_xy > 0 | ndup_xyz > 0)
    points = points[, .(Z = min(Z)), by = .(X,Y)]

  if (method == "knnidw")
  {
    cat("[using inverse distance weighting]\n")
    return(interpolate_knnidw(points, coord, k))
  }
  else if (method == "delaunay")
  {
    cat("[using Delaunay triangulation]\n")
    return(interpolate_delaunay(points, coord))
  }
  else if (method == "kriging")
  {
    return(interpolate_kriging(points, coord, model, k))
  }
  else
    stop(paste0("Method '", method, "' does not exist."), call. = FALSE)
}

interpolate_knnidw = function(points, coord, k)
{
  . <- X <- Y <- NULL

  nn = RANN::nn2(points[, .(X,Y)], coord[, .(X,Y)], k = k)
  idx = nn$nn.idx
  w = 1/nn$nn.dist
  w = ifelse(is.infinite(w), 1e8, w)
  z = matrix(points[as.numeric(idx)]$Z, ncol = dim(w)[2])

  return(rowSums(z*w)/rowSums(w))
}

interpolate_kriging = function(points, coord, model, k)
{
  X <- Y <- Z <- NULL
  x  = gstat::krige(Z~X+Y, location = ~X+Y, data = points, newdata = coord, model, nmax = k)
  return(x$var1.pred)
}

interpolate_delaunay <- function(points, coord, th = 0)
{
  pitfree = th > 0  # specific case if using khosravipour algorithm in grid_tincanopy

  X <- as.matrix(points)
  Y <- as.matrix(coord)

  verbose("Delaunay triangulation...")

  dn   <- suppressMessages(geometry::delaunayn(X[,1:2]))
<<<<<<< HEAD

  verbose("Search for the enclosing Delaunay convex hull...")

  idx  <- geometry::tsearch(X[,1], X[,2], dn, Y[,1], Y[,2])
=======
  idx  <- tsearch(X[,1], X[,2], dn, Y[,1], Y[,2])
>>>>>>> ab3e16a1

  #uidx <- unique(idx)
  #uidx <- uidx[!is.na(uidx)]

  #active <- dn[uidx,]
  #active <- cbind(active, uidx)

  verbose("Rasterization of the triangulation...")

  N = triangle_information(dn, X)
  N = N[idx,]

  z = -(Y[,1] * N[,1] + Y[,2] * N[,2] + N[,4]) / N[,3]

  if (pitfree)
  {
    verbose("Remove too wide triangles...")

    delete = N[,7] > th
    delete[is.na(delete)] = FALSE
    z[delete] = NA
  }

  return(z)
}<|MERGE_RESOLUTION|>--- conflicted
+++ resolved
@@ -95,14 +95,10 @@
   verbose("Delaunay triangulation...")
 
   dn   <- suppressMessages(geometry::delaunayn(X[,1:2]))
-<<<<<<< HEAD
 
   verbose("Search for the enclosing Delaunay convex hull...")
 
-  idx  <- geometry::tsearch(X[,1], X[,2], dn, Y[,1], Y[,2])
-=======
   idx  <- tsearch(X[,1], X[,2], dn, Y[,1], Y[,2])
->>>>>>> ab3e16a1
 
   #uidx <- unique(idx)
   #uidx <- uidx[!is.na(uidx)]
