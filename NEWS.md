<<<<<<< HEAD
## lidR v1.6.0 (in development)

#### NEW FEATURE

* New function `tree_hulls` that computes a convex or concave hull for each segmented tree.

#### OTHER CHANGE

* `catalog()` displays a message when finding overlaps between files.

#### BUG FIXES

* `area` used with a `LAScatalog` returned a wrong mesure because of a bad copy/paste in the code. 

## lidR v1.5.1 (2018-05-23)
=======
## lidR v1.5.1 (In development)
>>>>>>> 374f27ac

#### BUG FIXES

* The area of a `LAScatalog` was wrongly computed for non square tiles because of a bad copy/paste in the code.
* [[#135](https://github.com/Jean-Romain/lidR/issues/135)] Fix `NULL` class objects returned by `grid_*` functions when processing a `LAScatalog` if the first cluster is empty.


## lidR v1.5.0 (2018-05-13)

#### SIGNIFICANT CHANGES

* `catalog_options()` is formally deprecated. Use `LAScatalog` properties instead (see `?catalog`).
* The package `magrittr` is no longer loaded with `lidR`. Thus, piping operators are no longer usable by default. To use piping operators use `library(magrittr)`.

#### NEW FEATURES

* New `lassmooth` function. A point cloud-based smoothing function.
* New `lasfiltersurfacepoints` function to filter surface points.
* New `grid_catalog` function is a simplified and more powerful function like `catalog_apply` but specifically dedicated to `grid_*` outputs.
* New functions `lasadddata`, `lasaddextrabyte` and `lasaddextrabyte_manual` to add new data in a `LAS` object.
* `lasclip` can clip a `SpatialPolygonsDataFrame`
* `lasclipRectangle` and `lasclipCircle` can clip multiple selections (non-documented feature).
* The `treeID` computed with `lastrees_*` functions can now be written in a `las/laz` file by default.

#### OTHER CHANGES

* `LAScatalog` objects are processed with a single core by default.
* `lasdecimate` is formally deprecated. Use `lasfilterdecimate`
* `grid_density` now returns both the point and the pulse density, where possible.
* The option `P` is no longer set by default in `readLAS`.
* The documentation of `lastrees` has been split into several pages.
* When a catalog is processed using several cores, if an error is raised the process triggers an early signal to stop the loop. In previous releases the entire process was run and the error was raised at the end when the futures were evaluated.

#### BUG FIXES

* `grid_metrics(lidar, stdmetrics_i(Intensity))` returned and empty `data.table`
* [[#128](https://github.com/Jean-Romain/lidR/issues/128)] Fix raster data extraction using the slower and memory-greedy, but safer `raster::extract` function.
* [[#126](https://github.com/Jean-Romain/lidR/issues/126)] propagate the CRS in filter functions.
* [[#116](https://github.com/Jean-Romain/lidR/issues/116)] Fix clash between function `area` from `lidR` and from `raster`.
* [[#110](https://github.com/Jean-Romain/lidR/issues/110)] Fix out-of-bounds rasterization.

## lidR v1.4.2 (2018-04-19)

#### BUG FIXES

* [[#103](https://github.com/Jean-Romain/lidR/issues/103)] fix user-defined function not exported in clusters on Windows
* [[#104](https://github.com/Jean-Romain/lidR/pull/104)] fix potential bin exclusion in `entropy` function
* [[#106](https://github.com/Jean-Romain/lidR/issues/106)] fix wrong count of points below 0
* Fix wrong type attribution in `lasclassify` when using the shapefile's table of attributes as data.
* Fix column addition when `field = NULL` in `lasclassify`.
* Fix `NA` return in entropy when negative value are found.

#### NEW FEATURES

* Li et al algorithm has a new parameter Zu (see reference) that is no longer hard coded.

## lidR v1.4.1 (2018-02-01)

####  OTHER CHANGES

* Removed examples and unit tests that imply the watershed segmentation to make CRAN check happy with the new rules relative to bioconductor packages.

#### NEW FEATURES

* Parameter `start` has been enabled in `grid_metrics` with `catalogs`.

## lidR v1.4.0 (2018-01-24)

#### NEW FEATURES

* `lasclip` and `lasclip*` can extract from a catalog.
* `lasclip` supports `sp::Polygon` objects.
* `lastrees` gains a new algorithm from Silva et al. (2016).
* `lastrees` with the Li et al. (2012) algorithm gains a new parameter to prevent over-segmentation.
* new function `lassnags` for classifying points as snag points or for segmenting snags.
* new function `tree_detection` to detect individual trees. This feature has been extracted from `lastrees`'s algorithms and it is now up to the users to use `lidR`'s algos or other input sources.
* `plot` supports natively the `PointCloudViewer` package available on github.

#### BUG FIXES

* Fix missing pixel in DTM that made normalization impossible.
* [[#80](https://github.com/Jean-Romain/lidR/issues/80)] fix segfault.
* [[#84](https://github.com/Jean-Romain/lidR/issues/84)] fix bug in `lasscanline`.

#### ENHANCEMENTS
* `lastrees` with the Li et al. (2012) algorithm is now 5-6 times faster and much more memory efficient.
* `lastrees` with the Li et al. (2012) algorithm no longer sorts the original point cloud.
* `lastrees` with the Dalponte et al (2016) algorithm is now computed in linear time and is therefore hundreds to millions times faster.
* `catalog_reshape()` streams the data and uses virtually zero memory to run.
* `grid_canopy()` has been rewritten entirely in C++ and is now 10 to 20 times faster both with the option `subcircle` or without it.
* `grid_canopy()` with the option `subcircle` uses only 16 bytes of extra memory to run, while this feature previously required the equivalent of several copies of the point cloud (several hundreds of MB).
* `as.raster()` is now three times faster.
* `lasclassify` now uses a QuadTree and is therefore faster. This enables several algorithms to run faster, such as `lastrees` with Silva's algo.

#### OTHER CHANGES

* `lasground` with the PMF algorithm now accepts user-defined sequences.
* `lasground` with the PMF algorithm has simplified parameter names to make them easier to type and understand, and to prepare the package for new algorithms.
* `lasground` documentation is more explicit about the actual algorithm used.
* `lasground` now computes the windows size more closely in line with the original Zhang paper.
* `lastrees` when used with raster-based methods now accepts a missing las object. In that case `extra` is turned to `true`.
*  new parameter `p` (for power) added to functions that enable spatial interpolation with IDW.

## lidR v1.3.1 (Release date: 2017-09-20)

#### BUG FIXES

* Fix a bug of computer precision leading to non interpolated pixels at the boundaries of the QuadTree.

## lidR v1.3.0 (Release date: 2017-09-16)

This version is dedicated to extending functions and processes to entire catalogs in a continuous way.
Major changes are:

* How `catalog_apply` works. More powerful but no longer compatible with previous releases
* Former existing functions that now natively support a `Catalog` 
* Management of buffered areas

#### NEW FEATURES

* `catalog_apply` has been entirely re-designed. It is more flexible, more user-friendly and enables loading of buffered data.
* `catalog_queries` has now an argument `...` to pass any argument of `readLAS`.
* `catalog_queries` has now an argument `buffer` to load extra buffered points around the region of interest.
* `grid_metrics` accepts a catalog as input. It allows users to grid an entire catalog in a continuous way.
* `grid_density` also inherits this new feature
* `grid_terrain` also inherits this new feature
* `grid_canopy` also inherits this new feature
* `grid_tincanopy` also inherits this new feature
* `grid_metrics` has now has an argument `filter` for streaming filters when used with a catalog
* New function `catalog_reshape`

#### OTHER CHANGES

* `lasnormalize` updates the point cloud by reference and avoids making deep copies. An option `copy = TRUE` is available for compatibility with former versions.
* `readLAS` arguments changed. The new syntax is simpler. The previous syntax is still supported.
* `catalog_index` is no longer an exported function. It is now an internal function.
* `plot.Catalog` accepts the usual `plot` arguments
* `catalog_queries` and `catalog_apply` do not expect a parameter `mc.cores`. This is now driven by global options in `catalog_options()`.
* `grid_metrics` and `lasmetrics` do not expect a parameter `debug`. This is now driven by global options in `lidr_options`.
* `catalog` can build a catalog from a set of paths to files instead of a path to a folder.
* removed `$` access to LAS attribute (incredibly slow)
* `catalog_select` is more pleasant an more interactive to use.
* S3 `Catalog` class is now a S4 `LAScatalog` class
* `LAS` and `LAScatalog` class gain a slot `crs` automatically filled with a proj4 string
* `plot.LAScatalog` display a google map background if the catalog has a CRS.
* `plot.LAScatalog` gains an argument `y` to display a either a terrain, road, satellite map.
* `lasarea` is deprecated. Use the more generic function `area`

#### BUG FIXES

* Computer precision errors lead to holes in raster computed from a Delaunay triangulation.
* Message in `writeLAS` for skipped fields when no field is skipped is now correct.

#### ENHANCEMENTS

* `grid_terrain` with delaunay allocates less memory, makes fewer deep copies and is 2 to 3 times faster
* `grid_terrain` with knnidw allocates less memory, makes fewer deep copies and is 2 to 3 times faster
* `lasnormalize` and `lasclassify` no longer rely on `raster::extract` but on internal `fast_extract`, which is memory efficient and more than 15 times faster.
* `catalog` enables a `LAScatalog` to be built 8 times faster than previously.
* removed dependencies to `RANN` package using internal k-nearest neighbor search (2 to 3 times faster)

## lidR v1.2.1 (Release date: 2017-06-12)

#### NEW FEATURES

* new function `tree_metrics`.
* new function `stdtreemetrics`.
* `grid_tincanopy()` gains a parameter `subcircle` like `grid_canopy()`
* new function `rumple_index` for measuring roughness of a digital model (terrain or canopy)
* global options to parameterize the package - available with `lidr_options()`

#### BUG FIXES

* Installation fails if package sp is missing.
* Memory leak in QuadTree algorithm. Memory is now free after QuadTree deletion.
* Dalponte's algorithm had a bug due to the use of std::abs which works with integers. Replaced by std::fabs which works with doubles.
* In `grid_tincanopy` `x > 0` was replaced by `x >= 0` to avoid errors in the canopy height models
* Triangle boundaries are now taken into account in the rasterization of the Delaunay triangulation

#### OTHER CHANGES

* `lastrees` Li et al. algorithm for tree segmentation is now ten to a thousand of times faster than in v1.2.0
* `grid_terrain`, the interpolation is now done only within the convex hull of the point cloud
* `grid_tincanopy` makes the triangulation only for highest return per grid cell.
* `grid_tincanopy` and `grid_terrain` using Delaunay triangulation is now ten to a hundred times faster than in v1.2.0
* `as.raster` now relies on `sp` and is more flexible
* `as.raster` automatically returns a `RasterStack` if no layer is provided.
* `plot.lasmetrics` inherits `as.raster` changes and can display a `RasterStack`

## lidR v1.2.0 (Release date: 2017-03-26)

#### NEW FEATURES

* new function `lasground` for ground segmentation.
* new function `grid_tincanopy`. Canopy height model using Khosravipour et al. pit-free algorithm.
* new function `grid_hexametrics`. Area-based approach in hexagonal cells.
* `lasnormalize` allows for "non-discretized" normalization i.e interpolating each point instead of using a raster.
* internally `lascheck` performs more tests to check if the header is in accordance with the data.

#### BUG FIXES

* [[#48](https://github.com/Jean-Romain/lidR/pull/48)] `gap_fraction_profile()` bug with negative values (thanks to Florian de Boissieu)
* [[#49](https://github.com/Jean-Romain/lidR/pull/49)] typo error leading to the wrong metric in `stdmetric_i` 
* [[#50](https://github.com/Jean-Romain/lidR/pull/50)] typo error leading to the wrong metric in `stdmetric` 
* Fix bug in `stdmetric_z` when `max(Z) = 0`
* [[#54](https://github.com/Jean-Romain/lidR/pull/54)] better re-computation of the header of LAS objects.

#### OTHER CHANGES

* Slightly faster point classification from shapefiles.
* [[#51](https://github.com/Jean-Romain/lidR/pull/51)] in `grid_terrain`, forcing the lowest point to be retained is now an option `keep_lowest = FALSE`

## lidR v1.1.0 (Release date: 2017-02-05)

#### NEW FEATURES

* `lastree()` for individual tree segmentation
* `readLAS()` gains a parameter `filter` from `rlas (>= 1.1.0)`
* `catalog_queries()` relies on `rlas (>= 1.1.0)`. It saves a lot of memory, is 2 to 6 times faster and supports .lax files.

#### OTHER CHANGES

* `colorPalette` parameter in `plot.LAS()` now expects a list of colors instead of a function. Use `height.colors(50)` instead of `height.colors`
* The header of a LAS object is now an S4 class object called `LASheader`
* The spatial interpolation method `akima` is now called `delaunay` because it corresponds to what is actually computed.
* The spatial interpolation method `akima` lost its parameter `linear`.
* The spatial interpolation method `kriging` now performs a KNN kriging.
* `catalog_queries()` lost the parameter `...` all the fields are loaded by default.
* Removed `lasterrain()` which was not consistent with other functions and not useful.

#### BUG FIXES

* The header of LAS objects automatically updates `Number of point records` and `Number of nth return`.
* `lasnormalize()` updates the header and returns warnings for some behaviors
* [[#39](https://github.com/Jean-Romain/lidR/issues/39)] interpolation with duplicated ground points


## lidR v1.0.2 (Release date: 2016-12-31)

Third submission

* Change: explain LiDAR in the Description - requested by Kurt Hornik.

## lidR v1.0.1 (Release date: 2016-12-30)

Second submission - rejected

* Change: split the package in two parts. 'lidR' relies on 'rlas' to read binary files.

## lidR v1.0.0 (Release date: 201-12-16)

First submission - rejected<|MERGE_RESOLUTION|>--- conflicted
+++ resolved
@@ -1,4 +1,3 @@
-<<<<<<< HEAD
 ## lidR v1.6.0 (in development)
 
 #### NEW FEATURE
@@ -9,20 +8,12 @@
 
 * `catalog()` displays a message when finding overlaps between files.
 
-#### BUG FIXES
-
-* `area` used with a `LAScatalog` returned a wrong mesure because of a bad copy/paste in the code. 
-
-## lidR v1.5.1 (2018-05-23)
-=======
 ## lidR v1.5.1 (In development)
->>>>>>> 374f27ac
 
 #### BUG FIXES
 
 * The area of a `LAScatalog` was wrongly computed for non square tiles because of a bad copy/paste in the code.
 * [[#135](https://github.com/Jean-Romain/lidR/issues/135)] Fix `NULL` class objects returned by `grid_*` functions when processing a `LAScatalog` if the first cluster is empty.
-
 
 ## lidR v1.5.0 (2018-05-13)
 
