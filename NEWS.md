<<<<<<< HEAD
### lidR v1.3.0 (in development)

This version is dedicated to extend each function to an entiere catalog in a seamless way.

#### NEW FEATURES

* `grid_metrics` accept a catalog as input. Enable to grid an entiere catalog in a continuous way.
* `grid_density` inherit of this new feature as well
* `grid_terrain` inherit of this new feature as well
* `grid_canopy` inherit of this new feature as well
* `grid_tincanopy` inherit of this new feature as well
* `catalog_queries` has now a parameter `filter` for streaming filters while loading the data
* `grid_metrics` has now a parameter `filter` for streaming filters when used with a catalog

#### OTHER CHANGES

* `plot.Catalog` accept for usual `plot` parameter
* `catalog_queries` and `catalog_apply` do not expect a parameter `mc.core`. This is now driven by global options in `catalog_options()`.
* `grid_metrics` and `lasmetrics` do not expect a parameter `debug`. This is now driven by global options in `lidr_options`.

### lidR v1.2.1 (in development)
=======
### lidR v1.2.1 (Release data: 2017-06-12)
>>>>>>> 542478e2

#### NEW FEATURES

* new function `tree_metrics`.
* new function `stdtreemetrics`.
* `grid_tincanopy()` gains a parameter `subcircle` like `grid_canopy()`
* new function `rumple_index` for measuring roughness of a digital model (terrain or canopy)
* global options to parameterize the package - avaible with `lidr_options()`

#### BUG FIXES

* Installation fails if package sp is missing.
* Memory leak in QuadTree algorithm. Memory is now free after QuadTree deletion.
* Dalponte's algorithm had a bug due to the use of std::abs which works with intergers. Replaced by std::fabs which works with doubles.
* In `grid_tincanopy` `x > 0` was replaced by `x >= 0` to avoid errors in the canopy height models
* Triangle boudaries are now taken into account in the rasterization of the Delaunay triangulation

#### OTHER CHANGES

* `lastrees` Li et al. algorithm for tree segmentation is now ten to a thousand of times faster than in v1.2.0
* `grid_terrain`, the interpolation is now done only within the convex hull of the point cloud
* `grid_tincanopy` makes the triangulation only for highest return per grid cell.
* `grid_tincanopy` and `grid_terrain` using Delaunay triangulation is now ten to a hundred times faster than in v1.2.0
* `as.raster` now relies on `sp` and is more flexible
* `as.raster` automatically returns a `RasterStack` if no layer is provided.
* `plot.lasmetrics` inherits `as.raster` changes and can display a `RasterStack`

### lidR v1.2.0 (Release date: 2017-03-26)

#### NEW FEATURES

* new function `lasground` for ground segmentation.
* new function `grid_tincanopy`. Canopy height model using Khosravipour et al. pit-free algorithm.
* new function `grid_hexametrics`. Area-based approach in hexagonal cells.
* `lasnormalize` allows for "non-discretized" normalization i.e interpolating each point instead of using a raster.
* internally `lascheck` performs more tests to check if the header is in accordance with the data.

#### BUG FIXES

* [[#48](https://github.com/Jean-Romain/lidR/pull/48)] `gap_fraction_profile()` bug with negative values (thanks to Florian de Boissieu)
* [[#49](https://github.com/Jean-Romain/lidR/pull/49)] typo error leading to the wrong metric in `stdmetric_i` 
* [[#50](https://github.com/Jean-Romain/lidR/pull/50)] typo error leading to the wrong metric in `stdmetric` 
* Fix bug in `stdmetric_z` when `max(Z) = 0`
* [[#54](https://github.com/Jean-Romain/lidR/pull/54)] better recomputation of the header of LAS objects.

#### OTHER CHANGES

* Slightly faster point classification from shapefiles.
* [[#51](https://github.com/Jean-Romain/lidR/pull/51)] in `grid_terrain`, forcing the lowest point to be retained is now an option `keep_lowest = FALSE`

### lidR v1.1.0 (Release date: 2017-02-05)

#### NEW FEATURES

* `lastree()` for individual tree segmentation
* `readLAS()` gains a parameter `filter` from `rlas (>= 1.1.0)`
* `catalog_queries()` relies on `rlas (>= 1.1.0)`. It saves a lot of memory, is 2 to 6 times faster and supports .lax files.

#### OTHER CHANGES

* `colorPalette` parameter in `plot.LAS()` now expects a list of colors instead of a function. Use `height.colors(50)` instead of `height.colors`
* The header of a LAS object is now an S4 class object called `LASheader`
* The spatial interpolation method `akima` is now called `delaunay` because it corresponds to what is actually computed.
* The spatial interpolation method `akima` lost its parameter `linear`.
* The spatial interpolation method `kriging` now performs a KNN kriging.
* `catalog_queries()` lost the parameter `...` all the fields are loaded by default.
* Removed `lasterrain()` which was not consistent with other functions and not useful.

#### BUG FIXES

* The header of LAS objects automatically updates `Number of point records` and `Number of nth return`.
* `lasnormalize()` updates the header and returns warnings for some behaviors
* [[#39](https://github.com/Jean-Romain/lidR/issues/39)] interpolation with duplicated ground points


### lidR v1.0.2 (Release date: 2016-12-31)

Third submission

* Change: explain LiDAR in the Description - requested by Kurt Hornik.

### lidR v1.0.1 (Release date: 2016-12-30)

Second submission - rejected

* Change: split the package in two parts. 'lidR' relies on 'rlas' to read binary files.

### lidR v1.0.0 (Release date: 201-12-16)

First submission - rejected<|MERGE_RESOLUTION|>--- conflicted
+++ resolved
@@ -1,4 +1,3 @@
-<<<<<<< HEAD
 ### lidR v1.3.0 (in development)
 
 This version is dedicated to extend each function to an entiere catalog in a seamless way.
@@ -19,10 +18,7 @@
 * `catalog_queries` and `catalog_apply` do not expect a parameter `mc.core`. This is now driven by global options in `catalog_options()`.
 * `grid_metrics` and `lasmetrics` do not expect a parameter `debug`. This is now driven by global options in `lidr_options`.
 
-### lidR v1.2.1 (in development)
-=======
 ### lidR v1.2.1 (Release data: 2017-06-12)
->>>>>>> 542478e2
 
 #### NEW FEATURES
 
