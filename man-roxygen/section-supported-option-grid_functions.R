#' @section Supported processing options:
#' Supported processing options for a \code{LAScatalog} in \code{grid_*} functions (in bold). For
#' more details see the \link[lidR:LAScatalog-class]{LAScatalog engine documentation}:
#' \itemize{
<<<<<<< HEAD
#' \item \strong{tiling_size}: How much data is loaded at once. The tiling size may be slightly modified
#' internally to ensure a strict continuous wall-to-wall output even when tiling size is equal to 0 (processing
#' by file).
#' \item buffer: This function guarantees a strict continuous wall-to-wall output. The \code{buffer} option
#' is not considered.
#' \item \strong{alignment}: Align the processed clusters. The alignment may be slightly modified
=======
#' \item \strong{chunk size}: How much data are loaded at once. The chunk size may be slightly modified
#' internally to ensure a strict continuous wall-to-wall output even when chunk size equal to 0 (processing
#' by file).
#' \item chunk buffer: This function guarantee a strict continuous wall-to-wall output. The \code{buffer}
#' option is not considered.
#' \item \strong{chunk alignment}: Align the processed chunks. The alignment may be slightly modified
>>>>>>> f4931fe9
#' internally to ensure a strict continuous wall-to-wall output.
#' \item \strong{cores}: How many cores are used.
#' \item \strong{progress}: Displays a progression estimation.
#' \item \strong{output_files}: Return the output in R or write each cluster's output in a file. Supported
#' templates are \code{XLEFT}, \code{XRIGHT}, \code{YBOTTOM}, \code{YTOP}, \code{XCENTER}, \code{YCENTER}
#' \code{ID} and, if chunk size equal to 0 (processing by file), \code{ORIGINALFILENAME}.
#' \item laz_compression: is not supported because this function will never write \code{las/laz} files
<<<<<<< HEAD
#' \item \strong{\emph{select}}: The functions \code{grid_*} usually 'know' what should be loaded
#' and this option is not considered. In \link{grid_metrics} this option is respected.
=======
#' \item \strong{\emph{select}}: The functions \code{grid_*} usually know for you what should be loaded
#' or not and this options is not considered. In \link{grid_metrics} this option is respected.
>>>>>>> f4931fe9
#' \item \strong{filter}: Read only points of interest.
#' }<|MERGE_RESOLUTION|>--- conflicted
+++ resolved
@@ -2,34 +2,29 @@
 #' Supported processing options for a \code{LAScatalog} in \code{grid_*} functions (in bold). For
 #' more details see the \link[lidR:LAScatalog-class]{LAScatalog engine documentation}:
 #' \itemize{
-<<<<<<< HEAD
 #' \item \strong{tiling_size}: How much data is loaded at once. The tiling size may be slightly modified
 #' internally to ensure a strict continuous wall-to-wall output even when tiling size is equal to 0 (processing
 #' by file).
 #' \item buffer: This function guarantees a strict continuous wall-to-wall output. The \code{buffer} option
 #' is not considered.
-#' \item \strong{alignment}: Align the processed clusters. The alignment may be slightly modified
-=======
-#' \item \strong{chunk size}: How much data are loaded at once. The chunk size may be slightly modified
-#' internally to ensure a strict continuous wall-to-wall output even when chunk size equal to 0 (processing
+#' \item \strong{alignment}: Align the processed clusters. The alignment may be slightly modified.
+
+#' \item \strong{chunk size}: How much data is loaded at once. The chunk size may be slightly modified
+#' internally to ensure a strict continuous wall-to-wall output even when chunk size is equal to 0 (processing
 #' by file).
-#' \item chunk buffer: This function guarantee a strict continuous wall-to-wall output. The \code{buffer}
+#' \item chunk buffer: This function guarantees a strict continuous wall-to-wall output. The \code{buffer}
 #' option is not considered.
 #' \item \strong{chunk alignment}: Align the processed chunks. The alignment may be slightly modified
->>>>>>> f4931fe9
 #' internally to ensure a strict continuous wall-to-wall output.
 #' \item \strong{cores}: How many cores are used.
-#' \item \strong{progress}: Displays a progression estimation.
+#' \item \strong{progress}: Displays a progress estimate.
 #' \item \strong{output_files}: Return the output in R or write each cluster's output in a file. Supported
 #' templates are \code{XLEFT}, \code{XRIGHT}, \code{YBOTTOM}, \code{YTOP}, \code{XCENTER}, \code{YCENTER}
-#' \code{ID} and, if chunk size equal to 0 (processing by file), \code{ORIGINALFILENAME}.
-#' \item laz_compression: is not supported because this function will never write \code{las/laz} files
-<<<<<<< HEAD
-#' \item \strong{\emph{select}}: The functions \code{grid_*} usually 'know' what should be loaded
+#' \code{ID} and, if chunk size is equal to 0 (processing by file), \code{ORIGINALFILENAME}.
+#' \item laz_compression: is not supported because this function will never write \code{las/laz} files.
+
+#' \item \strong{\emph{select}}: The \code{grid_*} functions usually 'know' what should be loaded
 #' and this option is not considered. In \link{grid_metrics} this option is respected.
-=======
-#' \item \strong{\emph{select}}: The functions \code{grid_*} usually know for you what should be loaded
-#' or not and this options is not considered. In \link{grid_metrics} this option is respected.
->>>>>>> f4931fe9
-#' \item \strong{filter}: Read only points of interest.
+
+#' \item \strong{filter}: Read only the points of interest.
 #' }